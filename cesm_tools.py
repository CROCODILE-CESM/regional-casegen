import numpy as np
import xarray as xr
from pathlib import Path
from datetime import datetime
import shutil
import os
import subprocess
import logging

rcg_logger = logging.Logger(__name__) # this should be replaced by a workflow utils


class RegionalCaseGen:

    def __init__(self):
        return

    def write_esmf_mesh(self, hgrid, bathymetry, save_path, title=None, cyclic_x=False):
        """
        Write the ESMF mesh file

        This function is adapted from Alper Altuntas' NCAR/mom6_bathy library.
        Modifications allow the function to work in isolation from the rest of the package.


        Parameters
        ----------
        hgrid: xarray dataset
            horizontal grid (supergrid) for MOM6
        ocean_mask: xarray dataset
            land/ocean mask for MOM6 run. 1 is ocean, 0 is land
        save_path: str
            Path to ESMF mesh file to be written.
        title: str, optional
            File title.
        """

        ds = xr.Dataset()

        # global attrs:
        ds.attrs["gridType"] = "unstructured mesh"
        ds.attrs["date_created"] = datetime.now().isoformat()
        if title:
            ds.attrs["title"] = title

        tlon_flat = hgrid.x[
            1:-1:2, 1:-1:2
        ].values.flatten()  # Extract the T point cells from the hgrid
        tlat_flat = hgrid.y[1:-1:2, 1:-1:2].values.flatten()
        ncells = len(tlon_flat)  # i.e., elementCount in ESMF mesh nomenclature

        coord_units = (
            "degrees"  # Hardcode this to degrees rather than read in from supergrid
        )

        ds["centerCoords"] = xr.DataArray(
            [[tlon_flat[i], tlat_flat[i]] for i in range(ncells)],
            dims=["elementCount", "coordDim"],
            attrs={"units": coord_units},
        )

        ds["numElementConn"] = xr.DataArray(
            np.full(ncells, 4).astype(np.int8),
            dims=["elementCount"],
            attrs={"long_name": "Node indices that define the element connectivity"},
        )

        tarea = xr.DataArray(
            hgrid.area[::2, ::2]
            + hgrid.area[1::2, 1::2]
            + hgrid.area[::2, 1::2]
            + hgrid.area[::2, 1::2],
            dims=["ny", "nx"],
            attrs={"name": "area of t-cells", "units": "meters^2"},
        )

        ds["elementArea"] = xr.DataArray(
            tarea.values.flatten(),  # Read in the area from existing hgrid T cells
            dims=["elementCount"],
            attrs={
                "units": "m**2"
            },  # These units are hardcoded to match the regular mom6 hgrid
        )

        ocean_mask = xr.where(bathymetry.fillna(0) != 0, 1, 0)

        ds["elementMask"] = xr.DataArray(
            ocean_mask.values.astype(np.int32).flatten(), dims=["elementCount"]
        )

        i0 = 1  # start index for node id's

        if cyclic_x:

            nx, ny = len(hgrid.nx) // 2, len(hgrid.ny) // 2
            qlon_flat = hgrid.x[0:-1:2, 1:-1:2].values[:, :-1].flatten()
            qlat_flat = hgrid.y[0:-1:2, 1:-1:2].values[:, :-1].flatten()
            nnodes = len(qlon_flat)
            assert nnodes == nx * (ny + 1)

            # Below returns element connectivity of i-th element
            # (assuming 0 based node and element indexing)
            get_element_conn = lambda i: [
                i0 + i % nx + (i // nx) * (nx),
                i0 + i % nx + (i // nx) * (nx) + 1 - (((i + 1) % nx) == 0) * nx,
                i0 + i % nx + (i // nx + 1) * (nx) + 1 - (((i + 1) % nx) == 0) * nx,
                i0 + i % nx + (i // nx + 1) * (nx),
            ]

        else:  # non-cyclic grid

            nx, ny = len(hgrid.nx.values) // 2, len(hgrid.ny.values) // 2
            qlon_flat = hgrid.x[0::2, 0::2].values.flatten()
            qlat_flat = hgrid.y[0::2, 0::2].values.flatten()
            nnodes = len(qlon_flat)
            assert nnodes == (nx + 1) * (ny + 1)

            # Below returns element connectivity of i-th element
            # (assuming 0 based node and element indexing)
            get_element_conn = lambda i: [
                i0 + i % nx + (i // nx) * (nx + 1),
                i0 + i % nx + (i // nx) * (nx + 1) + 1,
                i0 + i % nx + (i // nx + 1) * (nx + 1) + 1,
                i0 + i % nx + (i // nx + 1) * (nx + 1),
            ]

        ds["nodeCoords"] = xr.DataArray(
            np.column_stack((qlon_flat, qlat_flat)),
            dims=["nodeCount", "coordDim"],
            attrs={"units": coord_units},
        )

        ds["elementConn"] = xr.DataArray(
            np.array([get_element_conn(i) for i in range(ncells)]).astype(np.int32),
            dims=["elementCount", "maxNodePElement"],
            attrs={
                "long_name": "Node indices that define the element connectivity",
                "start_index": np.int32(i0),
            },
        )
        ds.to_netcdf(save_path, mode="w")

    def setup_cesm(self, expt, CESMPath, project, cyclic_x=False):
        return self.setup_cesm_explicit(
            expt.hgrid,
            CESMPath,
            project,
            expt.mom_input_dir,
            expt.mom_run_dir,
            expt.date_range,
            expt.mom_input_dir / "bathymetry.nc",
            cyclic_x=cyclic_x,
        )

    def setup_cesm_explicit(
        self,
        hgrid,
        CESMPath,
        project,
        mom_input_dir,
        mom_run_dir,
        date_range,
        bathymetry_path,
        cyclic_x=False,
<<<<<<< HEAD
        processors_per_node=128,
        ideal_number_of_points_per_core_ceiling = 800,
=======
>>>>>>> 526a6b9d

    ):
        """
        Given a regional-mom6 experiment object and a path to the CESM folder, this function makes all of the changes to the CESM configuration to get it to run with the regional configuration.
        """

        nx = int(len(hgrid.nx) // 2)
        ny = int(len(hgrid.ny) // 2)
        # Copy the configuration files to the SourceMods folder
        rcg_logger.info(
            f"Copying input.nml, diag_table, MOM_input_and MOM_override to {CESMPath / 'SourceMods/src.mom'}"
        )
        for i in ["input.nml", "diag_table", "MOM_input", "MOM_override"]:
            shutil.copy(Path(mom_run_dir) / i, CESMPath / "SourceMods/src.mom")

        # Add NIGLOBAL and NJGLOBAL to MOM_override, and include INPUTDIR pointing to mom6 inputs - This can be replaced by the MOM_param functions once we have move it.
        rcg_logger.info(
            f"Adding NIGLOBAL = {nx}, NJGLOBAL = {ny}, and INPUTDIR = {mom_input_dir} to MOM_override"
        )
        with open(CESMPath / "SourceMods/src.mom/MOM_override", "a") as f:
            f.write(f"#override NIGLOBAL = {nx}\n")
            f.write(f"#override NJGLOBAL = {ny}\n")
            f.write(f"#override INPUTDIR = {mom_input_dir}\n")
            f.close()

        # Remove references to MOM_layout in input.nml, as processor layouts are handled by CESM
        rcg_logger.info("Add MOM_override to parameter_filename in input.nml")
        self.edit_input_nml_for_CESM(CESMPath, condition_strings=["MOM_layout", "parameter_filename"], new_string="parameter_filename = 'MOM_input', 'MOM_override'")

        # Move all of the forcing files out of the forcing directory to the main inputdir
        rcg_logger.info(
            "Move all of the forcing files out of the forcing directory to the main inputdir"
        )
        for i in mom_input_dir.glob("forcing/*"):
            shutil.move(i, mom_input_dir / i.name)

        # Find and replace instances of forcing/ with nothing in the MOM_input file - This can be replaced by the MOM_param functions once we have move it.
        rcg_logger.info(
            "Find and replace instances of forcing/ with nothing in the MOM_input file"
        )
        with open(CESMPath / "SourceMods/src.mom/MOM_override", "r") as f:
            lines = f.readlines()
            f.close()
        with open(CESMPath / "SourceMods/src.mom/MOM_override", "w") as f:
            for i in range(len(lines)):
                lines[i] = lines[i].replace("forcing/", "")
            f.writelines(lines)
            f.close()

        # Make ESMF grid and save to inputdir
        rcg_logger.info("Make ESMF grid and save to inputdir")
        self.write_esmf_mesh(
            hgrid,
            xr.open_dataarray(bathymetry_path),
            mom_input_dir / "esmf_mesh.nc",
            title="Regional MOM6 grid",
            cyclic_x=cyclic_x,
        )

<<<<<<< HEAD
        # Load Balancing Math
        total_number_of_points = nx * ny
        nodes=1
        pts_per_processor = total_number_of_points/ float(processors_per_node)
        while not pts_per_processor < ideal_number_of_points_per_core_ceiling:
            pts_per_processor = total_number_of_points / float(processors_per_node * nodes)
            nodes = nodes+1
        
        # Avoid one node for all other components in ocean_only mode
        self.xmlchange(CESMPath, "ROOTPE_OCN", str(processors_per_node))
        # Set the number of processors
        self.xmlchange(CESMPath, "NTASKS_OCN", nodes*processors_per_node)
=======
>>>>>>> 526a6b9d


        # Make xml changes
        self.xmlchange(CESMPath, "OCN_NX", str(nx))
        self.xmlchange(CESMPath, "OCN_NY", str(ny))
        self.xmlchange(CESMPath, "MOM6_MEMORY_MODE", "dynamic_symmetric")
        self.xmlchange(CESMPath, "OCN_DOMAIN_MESH", str(mom_input_dir / "esmf_mesh.nc"))
        self.xmlchange(CESMPath, "ICE_DOMAIN_MESH", str(mom_input_dir / "esmf_mesh.nc"))
        self.xmlchange(CESMPath, "MASK_MESH", str(mom_input_dir / "esmf_mesh.nc"))
        self.xmlchange(CESMPath, "MASK_GRID", str(mom_input_dir / "esmf_mesh.nc"))
        self.xmlchange(CESMPath, "OCN_GRID", str(mom_input_dir / "esmf_mesh.nc"))
        self.xmlchange(CESMPath, "ICE_GRID", str(mom_input_dir / "esmf_mesh.nc"))
        self.xmlchange(CESMPath, "RUN_REFDATE", str(date_range[0].strftime("%Y-%m-%d")))
        self.xmlchange(
            CESMPath, "RUN_STARTDATE", str(date_range[0].strftime("%Y-%m-%d"))
        )
        self.xmlchange(CESMPath, "PROJECT", str(project))
        self.xmlchange(CESMPath, "CHARGE_ACCOUNT", str(project))

        # Now make symlinks from the CESM directory to the mom input directory and the CESM run directory
        rcg_logger.info(
            "Make symlinks from the CESM directory to the mom input directory and the CESM run directory"
        )
        with CESMPath / "mom_input_directory" as link:
            link.unlink(missing_ok=True)
            link.symlink_to(mom_input_dir)

        return


    def edit_input_nml_for_CESM(self, CESMPath, condition_strings: list = ["MOM_layout", "parameter_filename"], new_string: str = "parameter_filename = 'MOM_input', 'MOM_override'"):
        """
        Remove reference to condition_strings in input.nml and adds the new_strong. The only reason to take this out of the setup_cesm function is to remove direct file changes from the main function.
        Parameters
        ----------
        CESMPath : Path
            Path to the CESM directory
        condition_strings : list, optional
            The strings that we are searching if a line already has, by default ["MOM_layout", "parameter_filename"]
        new_string : str, optional
            The new string to replace that line with, by default "parameter_filename = 'MOM_input', 'MOM_override'"
        """
        rcg_logger.info("Removing reference to MOM_layout in input.nml and add MOM_override to parameter_filename in input.nml")
        with open(CESMPath / "SourceMods/src.mom/input.nml", "r") as f:
            lines = f.readlines()
            f.close()
        rcg_logger.info("")
        with open(CESMPath / "SourceMods/src.mom/input.nml", "w") as f:
            for i in range(len(lines)):
                if all(cond in lines[i]  for cond in condition_strings):
                    rcg_logger.info(f"Modifying line: {lines[i].strip()}")
                    lines[i] = new_string
            f.writelines(lines)

    def xmlchange(self, CESM_path, param_name, param_value):
        """
        Run the XML Change Script at the CESM_path arg with param_name and param_value
        Parameters
        ----------
        CESM_path : Path
            Path to the CESM directory
        param_name : str
            name of the parameter to change
        param_value : str
            value to change the parameter to
        Returns
        -------
        subprocess.CompletedProcess
            The result of the subprocess.run command
        """
        rcg_logger.info(f"XML Change: {param_name} to {param_value}!")
        return subprocess.run(
            f"./xmlchange {param_name}={param_value}",
            shell=True,
            cwd=str(CESM_path),
        )
<|MERGE_RESOLUTION|>--- conflicted
+++ resolved
@@ -5,6 +5,9 @@
 import shutil
 import os
 import subprocess
+import logging
+
+rcg_logger = logging.Logger(__name__) # this should be replaced by a workflow utils
 import logging
 
 rcg_logger = logging.Logger(__name__) # this should be replaced by a workflow utils
@@ -162,11 +165,8 @@
         date_range,
         bathymetry_path,
         cyclic_x=False,
-<<<<<<< HEAD
         processors_per_node=128,
         ideal_number_of_points_per_core_ceiling = 800,
-=======
->>>>>>> 526a6b9d
 
     ):
         """
@@ -226,7 +226,6 @@
             cyclic_x=cyclic_x,
         )
 
-<<<<<<< HEAD
         # Load Balancing Math
         total_number_of_points = nx * ny
         nodes=1
@@ -239,8 +238,6 @@
         self.xmlchange(CESMPath, "ROOTPE_OCN", str(processors_per_node))
         # Set the number of processors
         self.xmlchange(CESMPath, "NTASKS_OCN", nodes*processors_per_node)
-=======
->>>>>>> 526a6b9d
 
 
         # Make xml changes
